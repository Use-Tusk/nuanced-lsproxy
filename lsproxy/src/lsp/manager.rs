--- conflicted
+++ resolved
@@ -2,25 +2,13 @@
 use crate::ast_grep::client::AstGrepClient;
 use crate::ast_grep::types::AstGrepMatch;
 use crate::lsp::client::LspClient;
-<<<<<<< HEAD
 use crate::lsp::languages::{
-    ClangdClient, 
-    GoplsClient, 
-    PyrightClient, 
-    RustAnalyzerClient, 
-    TypeScriptLanguageClient, 
-    GOLANG_FILE_PATTERNS, 
-    PYRIGHT_FILE_PATTERNS, 
-    RUST_ANALYZER_FILE_PATTERNS, 
-    TYPESCRIPT_FILE_PATTERNS,
-    CPP_FILE_PATTERNS
-=======
-use crate::lsp::languages::{PyrightClient, RustAnalyzerClient, TypeScriptLanguageClient};
+    ClangdClient, GoplsClient, PyrightClient, RustAnalyzerClient, TypeScriptLanguageClient,
+};
 use crate::utils::file_utils::{absolute_path_to_relative_path_string, search_files};
 use crate::utils::workspace_documents::{
-    WorkspaceDocuments, DEFAULT_EXCLUDE_PATTERNS, PYRIGHT_FILE_PATTERNS,
-    RUST_ANALYZER_FILE_PATTERNS, TYPESCRIPT_FILE_PATTERNS,
->>>>>>> f1073491
+    WorkspaceDocuments, CPP_FILE_PATTERNS, DEFAULT_EXCLUDE_PATTERNS, GOLANG_FILE_PATTERNS,
+    PYRIGHT_FILE_PATTERNS, RUST_ANALYZER_FILE_PATTERNS, TYPESCRIPT_FILE_PATTERNS,
 };
 use log::{debug, error, warn};
 use lsp_types::{DocumentSymbolResponse, GotoDefinitionResponse, Location, Position, Range};
@@ -82,7 +70,7 @@
             // SupportedLanguages::TypeScriptJavaScript,
             // SupportedLanguages::Rust,
             // SupportedLanguages::Golang,
-            SupportedLanguages::CPP
+            SupportedLanguages::CPP,
         ] {
             let patterns = match lsp {
                 SupportedLanguages::Python => PYRIGHT_FILE_PATTERNS
@@ -101,10 +89,9 @@
                     .iter()
                     .map(|&s| s.to_string())
                     .collect(),
-                SupportedLanguages::CPP => CPP_FILE_PATTERNS
-                    .iter()
-                    .map(|&s| s.to_string())
-                    .collect(),
+                SupportedLanguages::CPP => {
+                    CPP_FILE_PATTERNS.iter().map(|&s| s.to_string()).collect()
+                }
             };
             if search_files(
                 Path::new(root_path),
@@ -156,12 +143,12 @@
                         .map_err(|e| e.to_string())?,
                 ),
                 SupportedLanguages::Golang => Box::new(
-                    GoplsClient::new(workspace_path)
+                    GoplsClient::new(workspace_path, self.watch_events_sender.subscribe())
                         .await
                         .map_err(|e| e.to_string())?,
                 ),
                 SupportedLanguages::CPP => Box::new(
-                    ClangdClient::new(workspace_path)
+                    ClangdClient::new(workspace_path, self.watch_events_sender.subscribe())
                         .await
                         .map_err(|e| e.to_string())?,
                 ),
@@ -290,34 +277,6 @@
 
     pub async fn list_files(&self) -> Result<Vec<String>, LspManagerError> {
         let mut files = Vec::new();
-<<<<<<< HEAD
-        for lang in self.clients.keys() {
-            let patterns = match lang {
-                SupportedLanguages::Python => PYRIGHT_FILE_PATTERNS
-                    .iter()
-                    .map(|&s| s.to_string())
-                    .collect(),
-                SupportedLanguages::TypeScriptJavaScript => TYPESCRIPT_FILE_PATTERNS
-                    .iter()
-                    .map(|&s| s.to_string())
-                    .collect(),
-                SupportedLanguages::Rust => RUST_ANALYZER_FILE_PATTERNS
-                    .iter()
-                    .map(|&s| s.to_string())
-                    .collect(),
-                SupportedLanguages::Golang => GOLANG_FILE_PATTERNS
-                    .iter()
-                    .map(|&s| s.to_string())
-                    .collect(),
-                SupportedLanguages::CPP => {
-                    CPP_FILE_PATTERNS.iter().map(|&s| s.to_string()).collect()
-                }
-            };
-            let language_files_result = search_files(
-                Path::new(MOUNT_DIR),
-                patterns,
-                DEFAULT_EXCLUDE_PATTERNS
-=======
         for client in self.lsp_clients.values() {
             let mut locked_client = client.lock().await;
             files.extend(
@@ -325,7 +284,6 @@
                     .get_workspace_documents()
                     .list_files()
                     .await
->>>>>>> f1073491
                     .iter()
                     .filter_map(|f| Some(absolute_path_to_relative_path_string(f)))
                     .collect::<Vec<String>>(),
@@ -343,13 +301,10 @@
                 Ok(SupportedLanguages::TypeScriptJavaScript)
             }
             Some("rs") => Ok(SupportedLanguages::Rust),
-<<<<<<< HEAD
             Some("go") => Ok(SupportedLanguages::Golang),
             Some("cpp") => Ok(SupportedLanguages::CPP),
             Some("cc") => Ok(SupportedLanguages::CPP),
             Some("cxx") => Ok(SupportedLanguages::CPP),
-            _ => Err("Unsupported file type".into()),
-=======
             _ => Err(LspManagerError::UnsupportedFileType(file_path.to_string())),
         }
     }
@@ -395,7 +350,6 @@
             LspManagerError::UnsupportedFileType(path) => {
                 write!(f, "Unsupported file type: {}", path)
             }
->>>>>>> f1073491
         }
     }
 }
