--- conflicted
+++ resolved
@@ -112,17 +112,8 @@
         let lsp_type = self.detect_language(&file_path)?;
         let client = self.get_client(lsp_type).ok_or("LSP client not found")?;
         let mut locked_client = client.lock().await;
-<<<<<<< HEAD
         let document_symbol_response = locked_client.text_document_symbols(file_path).await?;
         Ok(document_symbol_response)
-=======
-        let full_symbol_response = locked_client.text_document_symbols(file_path).await?;
-        let symbol_response = SymbolResponse::new(
-            full_symbol_response,
-            file_path.strip_prefix(MOUNT_DIR).unwrap_or_default(),
-        );
-        Ok(symbol_response)
->>>>>>> 0e63a6ff
     }
 
     pub async fn definition(
