use actix_web::web::{Data, Query};
use actix_web::HttpResponse;
use log::{error, info};

use crate::api_types::{ErrorResponse, FileSymbolsRequest, Symbol};
use crate::AppState;

/// Get symbols in a specific file using ctags
///
/// Returns a list of symbols (functions, classes, variables, etc.) defined in the specified file.
///
/// The returned positions point to the start of the symbol's identifier.
///
/// e.g. for `User` on line 0 of `src/main.py`:
/// ```
/// 0: class User:
/// _________^
/// 1:     def __init__(self, name, age):
/// 2:         self.name = name
/// 3:         self.age = age
/// ```
#[utoipa::path(
    get,
    path = "/symbol/definitions-in-file",
    tag = "symbol",
    params(FileSymbolsRequest),
    responses(
        (status = 200, description = "Symbols retrieved successfully", body = Vec<Symbol>),
        (status = 400, description = "Bad request"),
        (status = 500, description = "Internal server error")
    )
)]
pub async fn definitions_in_file(
    data: Data<AppState>,
    info: Query<FileSymbolsRequest>,
) -> HttpResponse {
    info!("Received get_symbols request for file: {}", info.file_path);
<<<<<<< HEAD
    let manager = match data.manager.lock() {
=======
    let ctags_client = match data.ctags_client.lock() {
>>>>>>> 5c77f4a4
        Ok(guard) => guard,
        Err(e) => {
            error!("Failed to acquire lock on LSP manager: {}", e);
            return HttpResponse::InternalServerError().json(ErrorResponse {
                error: "Internal server error".to_string(),
            });
        }
    };
<<<<<<< HEAD
    let result = manager.definitions_in_file(&info.file_path).await;

    let source_code_context = if info.include_source_code {
        match result {
            Ok(DocumentSymbolResponse::Flat(ref _symbols)) => {
                error!("Source code context not supported for flat response");
                None
            }
            Ok(DocumentSymbolResponse::Nested(ref symbols)) => {
                let ranges = collect_ranges(symbols);

                let mut context = Vec::new();
                for range in ranges {
                    if let Ok(source_code) = manager
                        .read_source_code(&info.file_path, Some(range.clone()))
                        .await
                    {
                        context.push(CodeContext {
                            range: FileRange {
                                path: info.file_path.clone(),
                                start: Position {
                                    line: range.start.line,
                                    character: range.start.character,
                                },
                                end: Position {
                                    line: range.end.line,
                                    character: range.end.character,
                                },
                            },
                            source_code,
                        });
                    }
                }
                Some(context)
            }
            Err(_) => None,
        }
    } else {
        None
    };
=======
    let result = ctags_client.get_file_symbols(&info.file_path);
>>>>>>> 5c77f4a4

    match result {
        Ok(symbols) => HttpResponse::Ok().json(symbols),
        Err(e) => HttpResponse::BadRequest().json(ErrorResponse {
            error: format!("Couldn't get symbols: {}", e),
        }),
    }
}

#[cfg(test)]
mod test {
    use super::*;

    use actix_web::http::StatusCode;

    use crate::api_types::{FilePosition, Position, Symbol};
    use crate::initialize_app_state;
    use crate::test_utils::{python_sample_path, TestContext};

    #[tokio::test]
    async fn test_python_file_symbols() -> Result<(), Box<dyn std::error::Error>> {
        let _context = TestContext::setup(&python_sample_path(), false).await?;
        let state = initialize_app_state().await?;

        let mock_request = Query(FileSymbolsRequest {
            file_path: String::from("main.py"),
            include_raw_response: false,
            include_source_code: false,
        });

        let response = definitions_in_file(state, mock_request).await;

        assert_eq!(response.status(), StatusCode::OK);
        assert_eq!(
            response.headers().get("content-type").unwrap(),
            "application/json"
        );

        // Check the body
        let body = response.into_body();
        let bytes = actix_web::body::to_bytes(body).await.unwrap();
        let file_symbols_response: Vec<Symbol> = serde_json::from_slice(&bytes).unwrap();

        let expected_response = vec![
            Symbol {
                name: String::from("graph"),
                kind: String::from("variable"),
                start_position: FilePosition {
                    path: String::from("main.py"),
                    position: Position {
                        line: 5,
                        character: 0,
                    },
                },
            },
            Symbol {
                name: String::from("result"),
                kind: String::from("variable"),
                start_position: FilePosition {
                    path: String::from("main.py"),
                    position: Position {
                        line: 6,
                        character: 0,
                    },
                },
            },
            Symbol {
                name: String::from("cost"),
                kind: String::from("variable"),
                start_position: FilePosition {
                    path: String::from("main.py"),
                    position: Position {
                        line: 6,
                        character: 8,
                    },
                },
            },
        ];

        assert_eq!(expected_response, file_symbols_response);
        Ok(())
    }
}<|MERGE_RESOLUTION|>--- conflicted
+++ resolved
@@ -35,11 +35,7 @@
     info: Query<FileSymbolsRequest>,
 ) -> HttpResponse {
     info!("Received get_symbols request for file: {}", info.file_path);
-<<<<<<< HEAD
     let manager = match data.manager.lock() {
-=======
-    let ctags_client = match data.ctags_client.lock() {
->>>>>>> 5c77f4a4
         Ok(guard) => guard,
         Err(e) => {
             error!("Failed to acquire lock on LSP manager: {}", e);
@@ -48,50 +44,8 @@
             });
         }
     };
-<<<<<<< HEAD
-    let result = manager.definitions_in_file(&info.file_path).await;
+    let result = manager.definitions_in_file_ctags(&info.file_path).await;
 
-    let source_code_context = if info.include_source_code {
-        match result {
-            Ok(DocumentSymbolResponse::Flat(ref _symbols)) => {
-                error!("Source code context not supported for flat response");
-                None
-            }
-            Ok(DocumentSymbolResponse::Nested(ref symbols)) => {
-                let ranges = collect_ranges(symbols);
-
-                let mut context = Vec::new();
-                for range in ranges {
-                    if let Ok(source_code) = manager
-                        .read_source_code(&info.file_path, Some(range.clone()))
-                        .await
-                    {
-                        context.push(CodeContext {
-                            range: FileRange {
-                                path: info.file_path.clone(),
-                                start: Position {
-                                    line: range.start.line,
-                                    character: range.start.character,
-                                },
-                                end: Position {
-                                    line: range.end.line,
-                                    character: range.end.character,
-                                },
-                            },
-                            source_code,
-                        });
-                    }
-                }
-                Some(context)
-            }
-            Err(_) => None,
-        }
-    } else {
-        None
-    };
-=======
-    let result = ctags_client.get_file_symbols(&info.file_path);
->>>>>>> 5c77f4a4
 
     match result {
         Ok(symbols) => HttpResponse::Ok().json(symbols),
@@ -107,7 +61,7 @@
 
     use actix_web::http::StatusCode;
 
-    use crate::api_types::{FilePosition, Position, Symbol};
+    use crate::api_types::{FilePosition, FileRange, Position, Symbol};
     use crate::initialize_app_state;
     use crate::test_utils::{python_sample_path, TestContext};
 
@@ -139,9 +93,20 @@
             Symbol {
                 name: String::from("graph"),
                 kind: String::from("variable"),
-                start_position: FilePosition {
+                identifier_position: FilePosition {
                     path: String::from("main.py"),
                     position: Position {
+                        line: 5,
+                        character: 0,
+                    },
+                },
+                range: FileRange {
+                    path: String::from("main.py"),
+                    start: Position {
+                        line: 5,
+                        character: 0,
+                    },
+                    end: Position {
                         line: 5,
                         character: 0,
                     },
@@ -150,7 +115,7 @@
             Symbol {
                 name: String::from("result"),
                 kind: String::from("variable"),
-                start_position: FilePosition {
+                identifier_position: FilePosition {
                     path: String::from("main.py"),
                     position: Position {
                         line: 6,
@@ -161,7 +126,7 @@
             Symbol {
                 name: String::from("cost"),
                 kind: String::from("variable"),
-                start_position: FilePosition {
+                identifier_position: FilePosition {
                     path: String::from("main.py"),
                     position: Position {
                         line: 6,
