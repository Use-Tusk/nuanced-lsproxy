--- conflicted
+++ resolved
@@ -2,10 +2,6 @@
 use serde::{Deserialize, Serialize};
 use std::hash::Hash;
 use strum_macros::{Display, EnumString};
-<<<<<<< HEAD
-use utoipa::ToSchema;
-=======
->>>>>>> f80c4499
 
 pub const MOUNT_DIR: &str = "/mnt/repo";
 
